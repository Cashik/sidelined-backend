--- conflicted
+++ resolved
@@ -40,14 +40,6 @@
         self.app_id = app_id
         self.private_key = private_key
     
-<<<<<<< HEAD
-    async def get_balances(self, owner_address: str, chain_ids: list[int], interface: enums.TokenInterface) -> list[TokenBalance]:
-        if interface != enums.TokenInterface.ERC20:
-            raise NotImplementedError(f"Currently only ERC20 tokens are supported. Found {interface.value} interface.")
-        
-        if interface.value not in self.allowed_interfaces:
-            raise NotImplementedError(f"Currently only {self.allowed_interfaces} interfaces are supported. Found {interface.value} interface.")
-=======
     
     async def get_ERC20_balances(self, owner_address: str, chain_ids: list[int]) -> list[TokenBalance]:
         return await self._get_balances(owner_address, chain_ids, enums.TokenInterface.ERC20)
@@ -58,7 +50,6 @@
     async def _get_balances(self, owner_address: str, chain_ids: list[int], interface: enums.TokenInterface) -> list[TokenBalance]:
         if interface not in [enums.TokenInterface.ERC20, enums.TokenInterface.ERC721]:
             raise NotImplementedError(f"Currently only ERC20 and ERC721 tokens are supported. Found {interface.value} interface.")
->>>>>>> 78672db8
         
         url = f"{self.general_api_host}/v1/tokens/{interface.value}/{owner_address}"
         
